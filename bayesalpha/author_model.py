--- conflicted
+++ resolved
@@ -126,11 +126,7 @@
 
             sigma_backtest = pm.Deterministic(
                 'sigma_backtest',
-<<<<<<< HEAD
-                tt.sqrt(APPROX_BDAYS_PER_YEAR / data.meta_trading_days)
-=======
                 tt.sqrt(APPROX_BDAYS_PER_YEAR / sharpes.meta_trading_days)
->>>>>>> ddef8194
             )
 
             cov = corr * sigma_backtest[:, None] * sigma_backtest[None, :]
