--- conflicted
+++ resolved
@@ -727,13 +727,8 @@
         self._max_weights_v = max_weights
         return problem
 
-<<<<<<< HEAD
-    def solve(self, lmda=None, factor_weights=None, max_weights=None,
-              **kwargs):
-=======
     def solve(self, lmda=None, factor_penalty=None, max_weights=None,
               exposure_limit=None, exposure_penalty=None, **kwargs):
->>>>>>> b0e97dec
         """Find the optimal weights for the portfolio."""
         if lmda is not None:
             self._lmda_p.value = lmda
